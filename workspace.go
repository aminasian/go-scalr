package scalr

import (
	"context"
	"errors"
	"fmt"
	"net/url"
	"time"
)

// Compile-time proof of interface implementation.
var _ Workspaces = (*workspaces)(nil)

// Workspaces describes all the workspace related methods that the Scalr API supports.
type Workspaces interface {
	// List all the workspaces within an environment.
	List(ctx context.Context, options WorkspaceListOptions) (*WorkspaceList, error)

	// Create is used to create a new workspace.
	Create(ctx context.Context, options WorkspaceCreateOptions) (*Workspace, error)

	// Read a workspace by its environment ID and name.
	Read(ctx context.Context, environmentID, workspaceName string) (*Workspace, error)

	// ReadByID reads a workspace by its ID.
	ReadByID(ctx context.Context, workspaceID string) (*Workspace, error)

	// Update settings of an existing workspace.
	Update(ctx context.Context, workspaceID string, options WorkspaceUpdateOptions) (*Workspace, error)

	// Delete deletes a workspace by its ID.
	Delete(ctx context.Context, workspaceID string) error
}

// workspaces implements Workspaces.
type workspaces struct {
	client *Client
}

// WorkspaceList represents a list of workspaces.
type WorkspaceList struct {
	*Pagination
	Items []*Workspace
}

// Workspace represents a Scalr workspace.
type Workspace struct {
	ID                   string                `jsonapi:"primary,workspaces"`
	Actions              *WorkspaceActions     `jsonapi:"attr,actions"`
	AutoApply            bool                  `jsonapi:"attr,auto-apply"`
	CanQueueDestroyPlan  bool                  `jsonapi:"attr,can-queue-destroy-plan"`
	CreatedAt            time.Time             `jsonapi:"attr,created-at,iso8601"`
	FileTriggersEnabled  bool                  `jsonapi:"attr,file-triggers-enabled"`
	Locked               bool                  `jsonapi:"attr,locked"`
	MigrationEnvironment string                `jsonapi:"attr,migration-environment"`
	Name                 string                `jsonapi:"attr,name"`
	Operations           bool                  `jsonapi:"attr,operations"`
	Permissions          *WorkspacePermissions `jsonapi:"attr,permissions"`
	TerraformVersion     string                `jsonapi:"attr,terraform-version"`
	VCSRepo              *VCSRepo              `jsonapi:"attr,vcs-repo"`
	WorkingDirectory     string                `jsonapi:"attr,working-directory"`
	HasResources         bool                  `jsonapi:"attr,has-resources"`
	Hooks                *Hooks                `jsonapi:"attr,hooks"`

	// Relations
<<<<<<< HEAD
	CurrentRun  *Run                `jsonapi:"relation,current-run"`
	Environment *Environment        `jsonapi:"relation,environment"`
	CreatedBy   *User               `jsonapi:"relation,created-by"`
	VcsProvider *VcsProviderOptions `jsonapi:"relation,vcs-provider"`
	AgentPool   *AgentPool          `jsonapi:"relation,agent-pool"`
=======
	CurrentRun    *Run           `jsonapi:"relation,current-run"`
	Environment   *Environment   `jsonapi:"relation,environment"`
	CreatedBy     *User          `jsonapi:"relation,created-by"`
	VcsProvider   *VcsProvider   `jsonapi:"relation,vcs-provider"`
	ModuleVersion *ModuleVersion `jsonapi:"relation,module-version,omitempty"`
>>>>>>> 37cd2bca
}

// Hooks contains the custom hooks field.
type Hooks struct {
	PrePlan   string `json:"pre-plan"`
	PostPlan  string `json:"post-plan"`
	PreApply  string `json:"pre-apply"`
	PostApply string `json:"post-apply"`
}

// VCSRepo contains the configuration of a VCS integration.
type VCSRepo struct {
	Branch            string   `json:"branch"`
	Identifier        string   `json:"identifier"`
	IngressSubmodules bool     `json:"ingress-submodules"`
	Path              string   `json:"path"`
	TriggerPrefixes   []string `json:"trigger-prefixes,omitempty"`
	DryRunsEnabled    bool     `json:"dry-runs-enabled"`
}

// WorkspaceActions represents the workspace actions.
type WorkspaceActions struct {
	IsDestroyable bool `json:"is-destroyable"`
}

// WorkspacePermissions represents the workspace permissions.
type WorkspacePermissions struct {
	CanDestroy        bool `json:"can-destroy"`
	CanForceUnlock    bool `json:"can-force-unlock"`
	CanLock           bool `json:"can-lock"`
	CanQueueApply     bool `json:"can-queue-apply"`
	CanQueueDestroy   bool `json:"can-queue-destroy"`
	CanQueueRun       bool `json:"can-queue-run"`
	CanReadSettings   bool `json:"can-read-settings"`
	CanUnlock         bool `json:"can-unlock"`
	CanUpdate         bool `json:"can-update"`
	CanUpdateVariable bool `json:"can-update-variable"`
}

// WorkspaceListOptions represents the options for listing workspaces.
type WorkspaceListOptions struct {
	ListOptions

	Environment *string `url:"filter[environment],omitempty"`
	AgentPool   *string `url:"filter[agent-pool],omitempty"`
	Name        *string `url:"filter[workspace][name],omitempty"`
	Include     string  `url:"include,omitempty"`
}

// List all the workspaces within an environment.
func (s *workspaces) List(ctx context.Context, options WorkspaceListOptions) (*WorkspaceList, error) {
	req, err := s.client.newRequest("GET", "workspaces", &options)
	if err != nil {
		return nil, err
	}

	wl := &WorkspaceList{}
	err = s.client.do(ctx, req, wl)
	if err != nil {
		return nil, err
	}

	return wl, nil
}

// WorkspaceCreateOptions represents the options for creating a new workspace.
type WorkspaceCreateOptions struct {
	// For internal use only!
	ID string `jsonapi:"primary,workspaces"`

	// Whether to automatically apply changes when a Terraform plan is successful.
	AutoApply *bool `jsonapi:"attr,auto-apply,omitempty"`

	// The name of the workspace, which can only include letters, numbers, -,
	// and _. This will be used as an identifier and must be unique in the
	// environment.
	Name *string `jsonapi:"attr,name"`

	// Whether the workspace will use remote or local execution mode.
	Operations *bool `jsonapi:"attr,operations,omitempty"`

	// The version of Terraform to use for this workspace. Upon creating a
	// workspace, the latest version is selected unless otherwise specified.
	TerraformVersion *string `jsonapi:"attr,terraform-version,omitempty"`

	// Settings for the workspace's VCS repository. If omitted, the workspace is
	// created without a VCS repo. If included, you must specify at least the
	// oauth-token-id and identifier keys below.
	VCSRepo *VCSRepoOptions `jsonapi:"attr,vcs-repo,omitempty"`

	// Contains configuration for custom hooks,
	// which can be triggered before or after plan or apply phases
	Hooks *HooksOptions `jsonapi:"attr,hooks,omitempty"`

	// A relative path that Terraform will execute within. This defaults to the
	// root of your repository and is typically set to a subdirectory matching the
	// environment when multiple environments exist within the same repository.
	WorkingDirectory *string `jsonapi:"attr,working-directory,omitempty"`

	// Specifies the VcsProvider for workspace vcs-repo. Required if vcs-repo attr passed
	VcsProvider *VcsProvider `jsonapi:"relation,vcs-provider,omitempty"`

	// Specifies the Environment for workspace.
	Environment *Environment `jsonapi:"relation,environment"`
<<<<<<< HEAD

	// Specifies the AgentPool for workspace.
	AgentPool *AgentPool `jsonapi:"relation,agent-pool,omitempty"`
=======
	// Specifies the ModuleVersion based on create workspace
	ModuleVersion *ModuleVersion `jsonapi:"relation,module-version,omitempty"`
>>>>>>> 37cd2bca
}

// VCSRepoOptions represents the configuration options of a VCS integration.
type VCSRepoOptions struct {
	Branch            *string   `json:"branch,omitempty"`
	Identifier        *string   `json:"identifier,omitempty"`
	IngressSubmodules *bool     `json:"ingress-submodules,omitempty"`
	Path              *string   `json:"path,omitempty"`
	TriggerPrefixes   *[]string `json:"trigger-prefixes,omitempty"`
	DryRunsEnabled    *bool     `json:"dry-runs-enabled,omitempty"`
}

// HooksOptions represents the WorkspaceHooks configuration.
type HooksOptions struct {
	PrePlan   *string `json:"pre-plan,omitempty"`
	PostPlan  *string `json:"post-plan,omitempty"`
	PreApply  *string `json:"pre-apply,omitempty"`
	PostApply *string `json:"post-apply,omitempty"`
}

func (o WorkspaceCreateOptions) valid() error {
	if !validString(o.Name) {
		return errors.New("name is required")
	}
	if !validStringID(o.Name) {
		return errors.New("invalid value for name")
	}
	return nil
}

// Create is used to create a new workspace.
func (s *workspaces) Create(ctx context.Context, options WorkspaceCreateOptions) (*Workspace, error) {
	if err := options.valid(); err != nil {
		return nil, err
	}
	// Make sure we don't send a user provided ID.
	options.ID = ""

	req, err := s.client.newRequest("POST", "workspaces", &options)
	if err != nil {
		return nil, err
	}

	w := &Workspace{}
	err = s.client.do(ctx, req, w)
	if err != nil {
		return nil, err
	}

	return w, nil
}

// Read a workspace by environment ID and name.
func (s *workspaces) Read(ctx context.Context, environmentID, workspaceName string) (*Workspace, error) {
	if !validStringID(&environmentID) {
		return nil, errors.New("invalid value for environment")
	}
	if !validStringID(&workspaceName) {
		return nil, errors.New("invalid value for workspace")
	}

	options := WorkspaceListOptions{Environment: &environmentID, Name: &workspaceName, Include: "created-by"}

	req, err := s.client.newRequest("GET", "workspaces", &options)
	if err != nil {
		return nil, err
	}

	wl := &WorkspaceList{}
	err = s.client.do(ctx, req, wl)
	if err != nil {
		return nil, err
	}
	if len(wl.Items) != 1 {
		return nil, errors.New("invalid filters")
	}

	return wl.Items[0], nil
}

// ReadByID reads a workspace by its ID.
func (s *workspaces) ReadByID(ctx context.Context, workspaceID string) (*Workspace, error) {
	if !validStringID(&workspaceID) {
		return nil, errors.New("invalid value for workspace ID")
	}

	options := struct {
		Include string `url:"include"`
	}{
		Include: "created-by",
	}
	u := fmt.Sprintf("workspaces/%s", url.QueryEscape(workspaceID))
	req, err := s.client.newRequest("GET", u, options)
	if err != nil {
		return nil, err
	}

	w := &Workspace{}
	err = s.client.do(ctx, req, w)
	if err != nil {
		return nil, err
	}

	return w, nil
}

// WorkspaceUpdateOptions represents the options for updating a workspace.
type WorkspaceUpdateOptions struct {
	// For internal use only!
	ID string `jsonapi:"primary,workspaces"`

	// Whether to automatically apply changes when a Terraform plan is successful.
	AutoApply *bool `jsonapi:"attr,auto-apply,omitempty"`

	// A new name for the workspace, which can only include letters, numbers, -,
	// and _. This will be used as an identifier and must be unique in the
	// environment. Warning: Changing a workspace's name changes its URL in the
	// API and UI.
	Name *string `jsonapi:"attr,name,omitempty"`

	// Whether to filter runs based on the changed files in a VCS push. If
	// enabled, the working directory and trigger prefixes describe a set of
	// paths which must contain changes for a VCS push to trigger a run. If
	// disabled, any push will trigger a run.
	FileTriggersEnabled *bool `jsonapi:"attr,file-triggers-enabled,omitempty"`

	// Whether the workspace will use remote or local execution mode.
	Operations *bool `jsonapi:"attr,operations,omitempty"`

	// The version of Terraform to use for this workspace.
	TerraformVersion *string `jsonapi:"attr,terraform-version,omitempty"`

	// To delete a workspace's existing VCS repo, specify null instead of an
	// object. To modify a workspace's existing VCS repo, include whichever of
	// the keys below you wish to modify. To add a new VCS repo to a workspace
	// that didn't previously have one, include at least the oauth-token-id and
	// identifier keys.
	VCSRepo *VCSRepoOptions `jsonapi:"attr,vcs-repo,omitempty"`

	// Contains configuration for custom hooks,
	// which can be triggered before or after plan or apply phases
	Hooks *HooksOptions `jsonapi:"attr,hooks,omitempty"`

	// A relative path that Terraform will execute within. This defaults to the
	// root of your repository and is typically set to a subdirectory matching
	// the environment when multiple environments exist within the same
	// repository.
	WorkingDirectory *string `jsonapi:"attr,working-directory,omitempty"`

	// Specifies the VcsProvider for workspace vcs-repo.
<<<<<<< HEAD
	VcsProvider *VcsProviderOptions `jsonapi:"relation,vcs-provider,omitempty"`

	// Specifies the AgentPool for workspace.
	AgentPool *AgentPool `jsonapi:"relation,agent-pool"`
=======
	VcsProvider *VcsProvider `jsonapi:"relation,vcs-provider,omitempty"`
	// Specifies the ModuleVersion based on create workspace
	ModuleVersion *ModuleVersion `jsonapi:"relation,module-version"`
>>>>>>> 37cd2bca
}

// Update settings of an existing workspace.
func (s *workspaces) Update(ctx context.Context, workspaceID string, options WorkspaceUpdateOptions) (*Workspace, error) {
	if !validStringID(&workspaceID) {
		return nil, errors.New("invalid value for workspace ID")
	}

	// Make sure we don't send a user provided ID.
	options.ID = ""

	u := fmt.Sprintf("workspaces/%s", url.QueryEscape(workspaceID))
	req, err := s.client.newRequest("PATCH", u, &options)
	if err != nil {
		return nil, err
	}

	w := &Workspace{}
	err = s.client.do(ctx, req, w)
	if err != nil {
		return nil, err
	}

	return w, nil
}

// Delete deletes a workspace by its ID.
func (s *workspaces) Delete(ctx context.Context, workspaceID string) error {
	if !validStringID(&workspaceID) {
		return errors.New("invalid value for workspace ID")
	}

	u := fmt.Sprintf("workspaces/%s", url.QueryEscape(workspaceID))
	req, err := s.client.newRequest("DELETE", u, nil)
	if err != nil {
		return err
	}

	return s.client.do(ctx, req, nil)
}<|MERGE_RESOLUTION|>--- conflicted
+++ resolved
@@ -63,19 +63,12 @@
 	Hooks                *Hooks                `jsonapi:"attr,hooks"`
 
 	// Relations
-<<<<<<< HEAD
-	CurrentRun  *Run                `jsonapi:"relation,current-run"`
-	Environment *Environment        `jsonapi:"relation,environment"`
-	CreatedBy   *User               `jsonapi:"relation,created-by"`
-	VcsProvider *VcsProviderOptions `jsonapi:"relation,vcs-provider"`
-	AgentPool   *AgentPool          `jsonapi:"relation,agent-pool"`
-=======
 	CurrentRun    *Run           `jsonapi:"relation,current-run"`
 	Environment   *Environment   `jsonapi:"relation,environment"`
 	CreatedBy     *User          `jsonapi:"relation,created-by"`
 	VcsProvider   *VcsProvider   `jsonapi:"relation,vcs-provider"`
+	AgentPool     *AgentPool     `jsonapi:"relation,agent-pool"`
 	ModuleVersion *ModuleVersion `jsonapi:"relation,module-version,omitempty"`
->>>>>>> 37cd2bca
 }
 
 // Hooks contains the custom hooks field.
@@ -180,14 +173,12 @@
 
 	// Specifies the Environment for workspace.
 	Environment *Environment `jsonapi:"relation,environment"`
-<<<<<<< HEAD
 
 	// Specifies the AgentPool for workspace.
 	AgentPool *AgentPool `jsonapi:"relation,agent-pool,omitempty"`
-=======
+
 	// Specifies the ModuleVersion based on create workspace
 	ModuleVersion *ModuleVersion `jsonapi:"relation,module-version,omitempty"`
->>>>>>> 37cd2bca
 }
 
 // VCSRepoOptions represents the configuration options of a VCS integration.
@@ -338,16 +329,13 @@
 	WorkingDirectory *string `jsonapi:"attr,working-directory,omitempty"`
 
 	// Specifies the VcsProvider for workspace vcs-repo.
-<<<<<<< HEAD
-	VcsProvider *VcsProviderOptions `jsonapi:"relation,vcs-provider,omitempty"`
+	VcsProvider *VcsProvider `jsonapi:"relation,vcs-provider,omitempty"`
 
 	// Specifies the AgentPool for workspace.
 	AgentPool *AgentPool `jsonapi:"relation,agent-pool"`
-=======
-	VcsProvider *VcsProvider `jsonapi:"relation,vcs-provider,omitempty"`
+
 	// Specifies the ModuleVersion based on create workspace
 	ModuleVersion *ModuleVersion `jsonapi:"relation,module-version"`
->>>>>>> 37cd2bca
 }
 
 // Update settings of an existing workspace.
