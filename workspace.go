--- conflicted
+++ resolved
@@ -84,16 +84,10 @@
 	WorkingDirectory     string                `jsonapi:"attr,working-directory"`
 
 	// Relations
-<<<<<<< HEAD
-	CurrentRun   *Run          `jsonapi:"relation,current-run"`
-	Organization *Organization `jsonapi:"relation,organization"`
-	CreatedBy    *User         `jsonapi:"relation,created-by"`
-=======
 	CurrentRun   *Run                `jsonapi:"relation,current-run"`
-	Organization *Environment        `jsonapi:"relation,organization"`
+	Organization *Organization        `jsonapi:"relation,organization"`
 	CreatedBy    *User               `jsonapi:"relation,created-by"`
 	VcsProvider  *VcsProviderOptions `jsonapi:"relation,vcs-provider"`
->>>>>>> 71ca1513
 }
 
 // VCSRepo contains the configuration of a VCS integration.
