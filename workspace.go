package scalr

import (
	"context"
	"errors"
	"fmt"
	"net/url"
	"time"
)

// Compile-time proof of interface implementation.
var _ Workspaces = (*workspaces)(nil)

// Workspaces describes all the workspace related methods that the Scalr API supports.
type Workspaces interface {
	// List all the workspaces within an environment.
	List(ctx context.Context, options WorkspaceListOptions) (*WorkspaceList, error)

	// Create is used to create a new workspace.
	Create(ctx context.Context, options WorkspaceCreateOptions) (*Workspace, error)

	// Read a workspace by its environment ID and name.
	Read(ctx context.Context, environmentID, workspaceName string) (*Workspace, error)

	// ReadByID reads a workspace by its ID.
	ReadByID(ctx context.Context, workspaceID string) (*Workspace, error)

	// Update settings of an existing workspace.
	Update(ctx context.Context, workspaceID string, options WorkspaceUpdateOptions) (*Workspace, error)

	// Delete deletes a workspace by its ID.
	Delete(ctx context.Context, workspaceID string) error
}

// workspaces implements Workspaces.
type workspaces struct {
	client *Client
}

// WorkspaceList represents a list of workspaces.
type WorkspaceList struct {
	*Pagination
	Items []*Workspace
}

// Workspace represents a Scalr workspace.
type Workspace struct {
	ID                   string                `jsonapi:"primary,workspaces"`
	Actions              *WorkspaceActions     `jsonapi:"attr,actions"`
	AutoApply            bool                  `jsonapi:"attr,auto-apply"`
	CanQueueDestroyPlan  bool                  `jsonapi:"attr,can-queue-destroy-plan"`
	CreatedAt            time.Time             `jsonapi:"attr,created-at,iso8601"`
	FileTriggersEnabled  bool                  `jsonapi:"attr,file-triggers-enabled"`
	Locked               bool                  `jsonapi:"attr,locked"`
	MigrationEnvironment string                `jsonapi:"attr,migration-environment"`
	Name                 string                `jsonapi:"attr,name"`
	Operations           bool                  `jsonapi:"attr,operations"`
	Permissions          *WorkspacePermissions `jsonapi:"attr,permissions"`
	TerraformVersion     string                `jsonapi:"attr,terraform-version"`
	VCSRepo              *VCSRepo              `jsonapi:"attr,vcs-repo"`
	WorkingDirectory     string                `jsonapi:"attr,working-directory"`
	HasResources         bool                  `jsonapi:"attr,has-resources"`
	Hooks                *Hooks                `jsonapi:"attr,hooks"`

	// Relations
<<<<<<< HEAD
	CurrentRun  *Run         `jsonapi:"relation,current-run"`
	Environment *Environment `jsonapi:"relation,environment"`
	CreatedBy   *User        `jsonapi:"relation,created-by"`
	VcsProvider *VcsProvider `jsonapi:"relation,vcs-provider"`
=======
	CurrentRun    *Run                `jsonapi:"relation,current-run"`
	Environment   *Environment        `jsonapi:"relation,environment"`
	CreatedBy     *User               `jsonapi:"relation,created-by"`
	VcsProvider   *VcsProviderOptions `jsonapi:"relation,vcs-provider"`
	ModuleVersion *ModuleVersion      `jsonapi:"relation,module-version,omitempty"`
>>>>>>> 37816e6c
}

// Hooks contains the custom hooks field.
type Hooks struct {
	PrePlan   string `json:"pre-plan"`
	PostPlan  string `json:"post-plan"`
	PreApply  string `json:"pre-apply"`
	PostApply string `json:"post-apply"`
}

// VCSRepo contains the configuration of a VCS integration.
type VCSRepo struct {
	Branch            string   `json:"branch"`
	Identifier        string   `json:"identifier"`
	IngressSubmodules bool     `json:"ingress-submodules"`
	Path              string   `json:"path"`
	TriggerPrefixes   []string `json:"trigger-prefixes,omitempty"`
	DryRunsEnabled    bool     `json:"dry-runs-enabled"`
}

// WorkspaceActions represents the workspace actions.
type WorkspaceActions struct {
	IsDestroyable bool `json:"is-destroyable"`
}

// WorkspacePermissions represents the workspace permissions.
type WorkspacePermissions struct {
	CanDestroy        bool `json:"can-destroy"`
	CanForceUnlock    bool `json:"can-force-unlock"`
	CanLock           bool `json:"can-lock"`
	CanQueueApply     bool `json:"can-queue-apply"`
	CanQueueDestroy   bool `json:"can-queue-destroy"`
	CanQueueRun       bool `json:"can-queue-run"`
	CanReadSettings   bool `json:"can-read-settings"`
	CanUnlock         bool `json:"can-unlock"`
	CanUpdate         bool `json:"can-update"`
	CanUpdateVariable bool `json:"can-update-variable"`
}

// WorkspaceListOptions represents the options for listing workspaces.
type WorkspaceListOptions struct {
	ListOptions

	Environment *string `url:"filter[environment],omitempty"`
	Name        *string `url:"filter[workspace][name],omitempty"`
	Include     string  `url:"include,omitempty"`
}

// List all the workspaces within an environment.
func (s *workspaces) List(ctx context.Context, options WorkspaceListOptions) (*WorkspaceList, error) {
	req, err := s.client.newRequest("GET", "workspaces", &options)
	if err != nil {
		return nil, err
	}

	wl := &WorkspaceList{}
	err = s.client.do(ctx, req, wl)
	if err != nil {
		return nil, err
	}

	return wl, nil
}

// WorkspaceCreateOptions represents the options for creating a new workspace.
type WorkspaceCreateOptions struct {
	// For internal use only!
	ID string `jsonapi:"primary,workspaces"`

	// Whether to automatically apply changes when a Terraform plan is successful.
	AutoApply *bool `jsonapi:"attr,auto-apply,omitempty"`

	// The name of the workspace, which can only include letters, numbers, -,
	// and _. This will be used as an identifier and must be unique in the
	// environment.
	Name *string `jsonapi:"attr,name"`

	// Whether the workspace will use remote or local execution mode.
	Operations *bool `jsonapi:"attr,operations,omitempty"`

	// The version of Terraform to use for this workspace. Upon creating a
	// workspace, the latest version is selected unless otherwise specified.
	TerraformVersion *string `jsonapi:"attr,terraform-version,omitempty"`

	// Settings for the workspace's VCS repository. If omitted, the workspace is
	// created without a VCS repo. If included, you must specify at least the
	// oauth-token-id and identifier keys below.
	VCSRepo *VCSRepoOptions `jsonapi:"attr,vcs-repo,omitempty"`

	// Contains configuration for custom hooks,
	// which can be triggered before or after plan or apply phases
	Hooks *HooksOptions `jsonapi:"attr,hooks,omitempty"`

	// A relative path that Terraform will execute within. This defaults to the
	// root of your repository and is typically set to a subdirectory matching the
	// environment when multiple environments exist within the same repository.
	WorkingDirectory *string `jsonapi:"attr,working-directory,omitempty"`

	// Specifies the VcsProvider for workspace vcs-repo. Required if vcs-repo attr passed
	VcsProvider *VcsProvider `jsonapi:"relation,vcs-provider,omitempty"`

	// Specifies the Environment for workspace.
	Environment *Environment `jsonapi:"relation,environment"`
	// Specifies the ModuleVersion based on create workspace
	ModuleVersion *ModuleVersion `jsonapi:"relation,module-version,omitempty"`
}

// VCSRepoOptions represents the configuration options of a VCS integration.
type VCSRepoOptions struct {
	Branch            *string   `json:"branch,omitempty"`
	Identifier        *string   `json:"identifier,omitempty"`
	IngressSubmodules *bool     `json:"ingress-submodules,omitempty"`
	Path              *string   `json:"path,omitempty"`
	TriggerPrefixes   *[]string `json:"trigger-prefixes,omitempty"`
	DryRunsEnabled    *bool     `json:"dry-runs-enabled,omitempty"`
}

// HooksOptions represents the WorkspaceHooks configuration.
type HooksOptions struct {
	PrePlan   *string `json:"pre-plan,omitempty"`
	PostPlan  *string `json:"post-plan,omitempty"`
	PreApply  *string `json:"pre-apply,omitempty"`
	PostApply *string `json:"post-apply,omitempty"`
}

func (o WorkspaceCreateOptions) valid() error {
	if !validString(o.Name) {
		return errors.New("name is required")
	}
	if !validStringID(o.Name) {
		return errors.New("invalid value for name")
	}
	return nil
}

// Create is used to create a new workspace.
func (s *workspaces) Create(ctx context.Context, options WorkspaceCreateOptions) (*Workspace, error) {
	if err := options.valid(); err != nil {
		return nil, err
	}
	// Make sure we don't send a user provided ID.
	options.ID = ""

	req, err := s.client.newRequest("POST", "workspaces", &options)
	if err != nil {
		return nil, err
	}

	w := &Workspace{}
	err = s.client.do(ctx, req, w)
	if err != nil {
		return nil, err
	}

	return w, nil
}

// Read a workspace by environment ID and name.
func (s *workspaces) Read(ctx context.Context, environmentID, workspaceName string) (*Workspace, error) {
	if !validStringID(&environmentID) {
		return nil, errors.New("invalid value for environment")
	}
	if !validStringID(&workspaceName) {
		return nil, errors.New("invalid value for workspace")
	}

	options := WorkspaceListOptions{Environment: &environmentID, Name: &workspaceName, Include: "created-by"}

	req, err := s.client.newRequest("GET", "workspaces", &options)
	if err != nil {
		return nil, err
	}

	wl := &WorkspaceList{}
	err = s.client.do(ctx, req, wl)
	if err != nil {
		return nil, err
	}
	if len(wl.Items) != 1 {
		return nil, errors.New("invalid filters")
	}

	return wl.Items[0], nil
}

// ReadByID reads a workspace by its ID.
func (s *workspaces) ReadByID(ctx context.Context, workspaceID string) (*Workspace, error) {
	if !validStringID(&workspaceID) {
		return nil, errors.New("invalid value for workspace ID")
	}

	options := struct {
		Include string `url:"include"`
	}{
		Include: "created-by",
	}
	u := fmt.Sprintf("workspaces/%s", url.QueryEscape(workspaceID))
	req, err := s.client.newRequest("GET", u, options)
	if err != nil {
		return nil, err
	}

	w := &Workspace{}
	err = s.client.do(ctx, req, w)
	if err != nil {
		return nil, err
	}

	return w, nil
}

// WorkspaceUpdateOptions represents the options for updating a workspace.
type WorkspaceUpdateOptions struct {
	// For internal use only!
	ID string `jsonapi:"primary,workspaces"`

	// Whether to automatically apply changes when a Terraform plan is successful.
	AutoApply *bool `jsonapi:"attr,auto-apply,omitempty"`

	// A new name for the workspace, which can only include letters, numbers, -,
	// and _. This will be used as an identifier and must be unique in the
	// environment. Warning: Changing a workspace's name changes its URL in the
	// API and UI.
	Name *string `jsonapi:"attr,name,omitempty"`

	// Whether to filter runs based on the changed files in a VCS push. If
	// enabled, the working directory and trigger prefixes describe a set of
	// paths which must contain changes for a VCS push to trigger a run. If
	// disabled, any push will trigger a run.
	FileTriggersEnabled *bool `jsonapi:"attr,file-triggers-enabled,omitempty"`

	// Whether the workspace will use remote or local execution mode.
	Operations *bool `jsonapi:"attr,operations,omitempty"`

	// The version of Terraform to use for this workspace.
	TerraformVersion *string `jsonapi:"attr,terraform-version,omitempty"`

	// To delete a workspace's existing VCS repo, specify null instead of an
	// object. To modify a workspace's existing VCS repo, include whichever of
	// the keys below you wish to modify. To add a new VCS repo to a workspace
	// that didn't previously have one, include at least the oauth-token-id and
	// identifier keys.
	VCSRepo *VCSRepoOptions `jsonapi:"attr,vcs-repo,omitempty"`

	// Contains configuration for custom hooks,
	// which can be triggered before or after plan or apply phases
	Hooks *HooksOptions `jsonapi:"attr,hooks,omitempty"`

	// A relative path that Terraform will execute within. This defaults to the
	// root of your repository and is typically set to a subdirectory matching
	// the environment when multiple environments exist within the same
	// repository.
	WorkingDirectory *string `jsonapi:"attr,working-directory,omitempty"`

	// Specifies the VcsProvider for workspace vcs-repo.
<<<<<<< HEAD
	VcsProvider *VcsProvider `jsonapi:"relation,vcs-provider,omitempty"`
=======
	VcsProvider *VcsProviderOptions `jsonapi:"relation,vcs-provider,omitempty"`
	// Specifies the ModuleVersion based on create workspace
	ModuleVersion *ModuleVersion `jsonapi:"relation,module-version"`
>>>>>>> 37816e6c
}

// Update settings of an existing workspace.
func (s *workspaces) Update(ctx context.Context, workspaceID string, options WorkspaceUpdateOptions) (*Workspace, error) {
	if !validStringID(&workspaceID) {
		return nil, errors.New("invalid value for workspace ID")
	}

	// Make sure we don't send a user provided ID.
	options.ID = ""

	u := fmt.Sprintf("workspaces/%s", url.QueryEscape(workspaceID))
	req, err := s.client.newRequest("PATCH", u, &options)
	if err != nil {
		return nil, err
	}

	w := &Workspace{}
	err = s.client.do(ctx, req, w)
	if err != nil {
		return nil, err
	}

	return w, nil
}

// Delete deletes a workspace by its ID.
func (s *workspaces) Delete(ctx context.Context, workspaceID string) error {
	if !validStringID(&workspaceID) {
		return errors.New("invalid value for workspace ID")
	}

	u := fmt.Sprintf("workspaces/%s", url.QueryEscape(workspaceID))
	req, err := s.client.newRequest("DELETE", u, nil)
	if err != nil {
		return err
	}

	return s.client.do(ctx, req, nil)
}<|MERGE_RESOLUTION|>--- conflicted
+++ resolved
@@ -63,18 +63,11 @@
 	Hooks                *Hooks                `jsonapi:"attr,hooks"`
 
 	// Relations
-<<<<<<< HEAD
-	CurrentRun  *Run         `jsonapi:"relation,current-run"`
-	Environment *Environment `jsonapi:"relation,environment"`
-	CreatedBy   *User        `jsonapi:"relation,created-by"`
-	VcsProvider *VcsProvider `jsonapi:"relation,vcs-provider"`
-=======
 	CurrentRun    *Run                `jsonapi:"relation,current-run"`
 	Environment   *Environment        `jsonapi:"relation,environment"`
 	CreatedBy     *User               `jsonapi:"relation,created-by"`
-	VcsProvider   *VcsProviderOptions `jsonapi:"relation,vcs-provider"`
+	VcsProvider   *VcsProvider `jsonapi:"relation,vcs-provider"`
 	ModuleVersion *ModuleVersion      `jsonapi:"relation,module-version,omitempty"`
->>>>>>> 37816e6c
 }
 
 // Hooks contains the custom hooks field.
@@ -330,13 +323,9 @@
 	WorkingDirectory *string `jsonapi:"attr,working-directory,omitempty"`
 
 	// Specifies the VcsProvider for workspace vcs-repo.
-<<<<<<< HEAD
 	VcsProvider *VcsProvider `jsonapi:"relation,vcs-provider,omitempty"`
-=======
-	VcsProvider *VcsProviderOptions `jsonapi:"relation,vcs-provider,omitempty"`
 	// Specifies the ModuleVersion based on create workspace
 	ModuleVersion *ModuleVersion `jsonapi:"relation,module-version"`
->>>>>>> 37816e6c
 }
 
 // Update settings of an existing workspace.
